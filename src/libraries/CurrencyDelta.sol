--- conflicted
+++ resolved
@@ -24,26 +24,12 @@
     {
         bytes32 hashSlot = _computeSlot(target, currency);
 
-<<<<<<< HEAD
         assembly ("memory-safe") {
-            tstore(hashSlot, delta)
-        }
-    }
-
-    /// @notice gets a new currency delta for a given caller and currency
-    function getDelta(Currency currency, address caller) internal view returns (int256 delta) {
-        bytes32 hashSlot = _computeSlot(caller, currency);
-
-        assembly ("memory-safe") {
-            delta := tload(hashSlot)
-=======
-        assembly {
             previous := tload(hashSlot)
         }
         next = previous + delta;
-        assembly {
+        assembly ("memory-safe") {
             tstore(hashSlot, next)
->>>>>>> 1f4e8b64
         }
     }
 }